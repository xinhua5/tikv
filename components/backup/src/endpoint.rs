// Copyright 2019 TiKV Project Authors. Licensed under Apache-2.0.

<<<<<<< HEAD
use engine::{CfName, IterOption, CF_DEFAULT, DATA_CFS, DATA_KEY_PREFIX_LEN, DB};
use engine_rocks::RocksIOLimiter;
use engine_traits::IOLimiter;
=======
use std::cell::RefCell;
use std::cmp;
use std::f64::INFINITY;
use std::fmt;
use std::sync::atomic::*;
use std::sync::*;
use std::time::*;

use engine::DB;
>>>>>>> a9be441b
use external_storage::*;
use futures::lazy;
use futures::prelude::Future;
use futures::sync::mpsc::*;
use kvproto::backup::*;
use kvproto::kvrpcpb::{Context, IsolationLevel};
use kvproto::metapb::*;
use raft::StateRole;
use std::cell::RefCell;
use std::cmp;
use std::fmt;
use std::sync::atomic::*;
use std::sync::*;
use std::time::*;
use tikv::raftstore::store::util::find_peer;
use tikv::storage::kv::{Engine, RegionInfoProvider, ScanMode, Snapshot};
use tikv::storage::txn::{EntryBatch, SnapshotStore, TxnEntryScanner, TxnEntryStore};
use tikv::storage::Statistics;
<<<<<<< HEAD
use tikv::storage::{Error as StorageError, ErrorInner as StorageErrorInner};
=======
use tikv_util::time::Limiter;
>>>>>>> a9be441b
use tikv_util::timer::Timer;
use tikv_util::worker::{Runnable, RunnableWithTimer};
use tokio_threadpool::{Builder as ThreadPoolBuilder, ThreadPool};
use txn_types::{Key, TimeStamp};

use crate::metrics::*;
use crate::writer::BackupRawKVWriter;
use crate::*;

const WORKER_TAKE_RANGE: usize = 6;
const BACKUP_BATCH_LIMIT: usize = 1024;

// if thread pool has been idle for such long time, we will shutdown it.
const IDLE_THREADPOOL_DURATION: u64 = 30 * 60 * 1000; // 30 mins

/// Backup task.
pub struct Task {
    start_key: Vec<u8>,
    end_key: Vec<u8>,
    start_ts: TimeStamp,
    end_ts: TimeStamp,
    storage: LimitedStorage,
    pub(crate) resp: UnboundedSender<BackupResponse>,
    concurrency: u32,
    cancel: Arc<AtomicBool>,
    is_raw_kv: bool,
    cf: CfName,
}

impl fmt::Display for Task {
    fn fmt(&self, f: &mut fmt::Formatter<'_>) -> fmt::Result {
        write!(f, "{:?}", self)
    }
}
impl fmt::Debug for Task {
    fn fmt(&self, f: &mut fmt::Formatter<'_>) -> fmt::Result {
        f.debug_struct("BackupTask")
            .field("start_ts", &self.start_ts)
            .field("end_ts", &self.end_ts)
            .field("start_key", &hex::encode_upper(&self.start_key))
            .field("end_key", &hex::encode_upper(&self.end_key))
            .field("is_raw_kv", &self.is_raw_kv)
            .field("cf", &self.cf)
            .finish()
    }
}

#[derive(Clone)]
struct LimitedStorage {
    limiter: Limiter,
    storage: Arc<dyn ExternalStorage>,
}

impl Task {
    /// Create a backup task based on the given backup request.
    pub fn new(
        req: BackupRequest,
        resp: UnboundedSender<BackupResponse>,
    ) -> Result<(Task, Arc<AtomicBool>)> {
        let cancel = Arc::new(AtomicBool::new(false));

        let speed_limit = req.get_rate_limit();
        let limiter = Limiter::new(if speed_limit > 0 {
            speed_limit as f64
        } else {
            INFINITY
        });
        let storage = LimitedStorage {
            storage: create_storage(req.get_storage_backend())?,
            limiter,
        };

        Ok((
            Task {
                start_key: req.get_start_key().to_owned(),
                end_key: req.get_end_key().to_owned(),
                start_ts: req.get_start_version().into(),
                end_ts: req.get_end_version().into(),
                resp,
                storage,
                concurrency: req.get_concurrency(),
                cancel: cancel.clone(),
                is_raw_kv: req.get_is_raw_kv(),
                cf: rawkv_cf(req.get_cf())?,
            },
            cancel,
        ))
    }

    /// Check whether the task is canceled.
    pub fn has_canceled(&self) -> bool {
        self.cancel.load(Ordering::SeqCst)
    }
}

#[derive(Debug)]
pub struct BackupRange {
    start_key: Option<Key>,
    end_key: Option<Key>,
    region: Region,
    leader: Peer,
    is_raw_kv: bool,
    cf: CfName,
}

impl BackupRange {
    /// Get entries from the scanner and save them to storage
    fn backup<E: Engine>(
        &self,
        writer: &mut BackupWriter,
        engine: &E,
        backup_ts: TimeStamp,
        begin_ts: TimeStamp,
    ) -> Result<Statistics> {
        let mut ctx = Context::default();
        ctx.set_region_id(self.region.get_id());
        ctx.set_region_epoch(self.region.get_region_epoch().to_owned());
        ctx.set_peer(self.leader.clone());
        let snapshot = match engine.snapshot(&ctx) {
            Ok(s) => s,
            Err(e) => {
                error!("backup snapshot failed"; "error" => ?e);
                return Err(e.into());
            }
        };
        let snap_store = SnapshotStore::new(
            snapshot,
            backup_ts,
            IsolationLevel::Si,
            false, /* fill_cache */
            Default::default(),
        );
        let start_key = self.start_key.clone();
        let end_key = self.end_key.clone();
        // Incremental backup needs to output delete records.
        let incremental = !begin_ts.is_zero();
        let mut scanner = snap_store
            .entry_scanner(start_key, end_key, begin_ts, incremental)
            .unwrap();

        let start = Instant::now();
        let mut batch = EntryBatch::with_capacity(BACKUP_BATCH_LIMIT);
        loop {
            if let Err(e) = scanner.scan_entries(&mut batch) {
                error!("backup scan entries failed"; "error" => ?e);
                return Err(e.into());
            };
            if batch.is_empty() {
                break;
            }
            debug!("backup scan entries"; "len" => batch.len());
            // Build sst files.
            if let Err(e) = writer.write(batch.drain(), true) {
                error!("backup build sst failed"; "error" => ?e);
                return Err(e);
            }
        }
        BACKUP_RANGE_HISTOGRAM_VEC
            .with_label_values(&["scan"])
            .observe(start.elapsed().as_secs_f64());
        let stat = scanner.take_statistics();
        Ok(stat)
    }

    fn backup_raw<E: Engine>(
        &self,
        writer: &mut BackupRawKVWriter,
        engine: &E,
        backup_ts: TimeStamp,
    ) -> Result<Statistics> {
        let _ = backup_ts;
        let mut ctx = Context::default();
        ctx.set_region_id(self.region.get_id());
        ctx.set_region_epoch(self.region.get_region_epoch().to_owned());
        ctx.set_peer(self.leader.clone());
        let snapshot = match engine.snapshot(&ctx) {
            Ok(s) => s,
            Err(e) => {
                error!("backup raw kv snapshot failed"; "error" => ?e);
                return Err(e.into());
            }
        };
        let start = Instant::now();
        let mut statistics = Statistics::default();
        let cfstatistics = statistics.mut_cf_statistics(self.cf);
        let mut option = IterOption::default();
        if let Some(end) = self.end_key.clone() {
            option.set_upper_bound(end.as_encoded(), DATA_KEY_PREFIX_LEN);
        }
        let mut cursor = snapshot.iter_cf(rawkv_cf(&self.cf)?, option, ScanMode::Forward)?;
        if let Some(begin) = self.start_key.clone() {
            if !cursor.seek(&begin, cfstatistics)? {
                return Ok(statistics);
            }
        } else {
            if !cursor.seek_to_first(cfstatistics) {
                return Ok(statistics);
            }
        }
        let mut batch = vec![];
        loop {
            while cursor.valid()? && batch.len() < BACKUP_BATCH_LIMIT {
                batch.push(Ok((
                    cursor.key(cfstatistics).to_owned(),
                    cursor.value(cfstatistics).to_owned(),
                )));
                cursor.next(cfstatistics);
            }
            if batch.is_empty() {
                break;
            }
            debug!("backup scan raw kv entries"; "len" => batch.len());
            // Build sst files.
            if let Err(e) = writer.write(batch.drain(..), false) {
                error!("backup raw kv build sst failed"; "error" => ?e);
                return Err(e);
            }
        }
        BACKUP_RANGE_HISTOGRAM_VEC
            .with_label_values(&["raw_scan"])
            .observe(start.elapsed().as_secs_f64());
        Ok(statistics)
    }
}

type BackupRes = (Vec<File>, Statistics);

/// The endpoint of backup.
///
/// It coordinates backup tasks and dispatches them to different workers.
pub struct Endpoint<E: Engine, R: RegionInfoProvider> {
    store_id: u64,
    pool: RefCell<ControlThreadPool>,
    pool_idle_threshold: u64,
    db: Arc<DB>,

    pub(crate) engine: E,
    pub(crate) region_info: R,
}

/// The progress of a backup task
pub struct Progress<R: RegionInfoProvider> {
    store_id: u64,
    next_start: Option<Key>,
    end_key: Option<Key>,
    region_info: R,
    finished: bool,
    is_raw_kv: bool,
    cf: CfName,
}

impl<R: RegionInfoProvider> Progress<R> {
    fn new(
        store_id: u64,
        next_start: Option<Key>,
        end_key: Option<Key>,
        region_info: R,
        is_raw_kv: bool,
        cf: CfName,
    ) -> Self {
        Progress {
            store_id,
            next_start,
            end_key,
            region_info,
            finished: Default::default(),
            is_raw_kv,
            cf,
        }
    }

    /// Forward the progress by `ranges` BackupRanges
    ///
    /// The size of the returned BackupRanges should <= `ranges`
    fn forward(&mut self, limit: usize) -> Vec<BackupRange> {
        if self.finished {
            return Vec::new();
        }
        let store_id = self.store_id;
        let (tx, rx) = mpsc::channel();
        let start_key_ = self
            .next_start
            .clone()
            .map_or_else(Vec::new, |k| k.into_encoded());

        let start_key = self.next_start.clone();
        let end_key = self.end_key.clone();
        let raw_kv = self.is_raw_kv;
        let cf_name = self.cf;
        let res = self.region_info.seek_region(
            &start_key_,
            Box::new(move |iter| {
                let mut sended = 0;
                for info in iter {
                    let region = &info.region;
                    if end_key.is_some() {
                        let end_slice = end_key.as_ref().unwrap().as_encoded().as_slice();
                        if end_slice <= region.get_start_key() {
                            // We have reached the end.
                            // The range is defined as [start, end) so break if
                            // region start key is greater or equal to end key.
                            break;
                        }
                    }
                    if info.role == StateRole::Leader {
                        let ekey = get_min_end_key(end_key.as_ref(), &region);
                        let skey = get_max_start_key(start_key.as_ref(), &region);
                        assert!(!(skey == ekey && ekey.is_some()), "{:?} {:?}", skey, ekey);
                        let leader = find_peer(region, store_id).unwrap().to_owned();
                        let backup_range = BackupRange {
                            start_key: skey,
                            end_key: ekey,
                            region: region.clone(),
                            leader,
                            is_raw_kv: raw_kv,
                            cf: cf_name,
                        };
                        tx.send(backup_range).unwrap();
                        sended += 1;
                        if sended >= limit {
                            break;
                        }
                    }
                }
            }),
        );
        if let Err(e) = res {
            // TODO: handle error.
            error!("backup seek region failed"; "error" => ?e);
        }

        let branges: Vec<_> = rx.iter().collect();
        if let Some(b) = branges.last() {
            // The region's end key is empty means it is the last
            // region, we need to set the `finished` flag here in case
            // we run with `next_start` set to None
            if b.region.get_end_key().is_empty() || b.end_key == self.end_key {
                self.finished = true;
            }
            self.next_start = b.end_key.clone();
        } else {
            self.finished = true;
        }
        branges
    }
}

struct ControlThreadPool {
    size: usize,
    workers: Option<ThreadPool>,
    last_active: Instant,
}

impl ControlThreadPool {
    fn new() -> Self {
        ControlThreadPool {
            size: 0,
            workers: None,
            last_active: Instant::now(),
        }
    }

    fn spawn<F>(&mut self, future: F)
    where
        F: Future<Item = (), Error = ()> + Send + 'static,
    {
        self.workers.as_ref().unwrap().spawn(future);
    }

    /// Lazily adjust the thread pool's size
    ///
    /// Resizing if the thread pool need to expend or there
    /// are too many idle threads. Otherwise do nothing.
    fn adjust_with(&mut self, new_size: usize) {
        if self.size >= new_size && self.size - new_size <= 10 {
            return;
        }
        let workers = ThreadPoolBuilder::new()
            .name_prefix("backup-worker")
            .pool_size(new_size)
            .build();
        let _ = self.workers.replace(workers);
        self.size = new_size;
        BACKUP_THREAD_POOL_SIZE_GAUGE.set(new_size as i64);
    }

    fn heartbeat(&mut self) {
        self.last_active = Instant::now();
    }

    /// Shutdown the thread pool if it has been idle for a long time.
    fn check_active(&mut self, idle_threshold: Duration) {
        if self.last_active.elapsed() >= idle_threshold {
            self.size = 0;
            if let Some(w) = self.workers.take() {
                w.shutdown();
            }
        }
    }
}

impl<E: Engine, R: RegionInfoProvider> Endpoint<E, R> {
    pub fn new(store_id: u64, engine: E, region_info: R, db: Arc<DB>) -> Endpoint<E, R> {
        Endpoint {
            store_id,
            engine,
            region_info,
            pool: RefCell::new(ControlThreadPool::new()),
            pool_idle_threshold: IDLE_THREADPOOL_DURATION,
            db,
        }
    }

    pub fn new_timer(&self) -> Timer<()> {
        let mut timer = Timer::new(1);
        timer.add_task(Duration::from_millis(self.pool_idle_threshold), ());
        timer
    }

    fn spawn_backup_worker(
        &self,
        prs: Arc<Mutex<Progress<R>>>,
        start_ts: TimeStamp,
        end_ts: TimeStamp,
        storage: LimitedStorage,
        tx: mpsc::Sender<(BackupRange, Result<BackupRes>)>,
        cancel: Arc<AtomicBool>,
    ) {
        let backup_ts = end_ts;
        let engine = self.engine.clone();
        let db = self.db.clone();
        let store_id = self.store_id;
        // TODO: make it async.
        self.pool.borrow_mut().spawn(lazy(move || loop {
            let mut progress = prs.lock().unwrap();
            let branges = progress.forward(WORKER_TAKE_RANGE);
            let is_raw_kv = progress.is_raw_kv;
            let cf = progress.cf.clone();
            if branges.is_empty() {
                return Ok(());
            }
            for brange in branges {
                if cancel.load(Ordering::SeqCst) {
                    warn!("backup task has canceled"; "range" => ?brange);
                    return Ok(());
                }
                // TODO: make file_name unique and short

                if is_raw_kv {
                    let key = brange.start_key.clone().and_then(|k| {
                        // use start_key sha256 instead of start_key to avoid file name too long os error
                        tikv_util::file::sha256(&k.into_encoded())
                            .ok()
                            .map(|b| hex::encode(b))
                    });

                    let name = backup_file_name(store_id, &brange.region, key);
                    let mut writer = match BackupRawKVWriter::new(
                        db.clone(),
                        &name,
                        &cf,
                        storage.limiter.clone(),
                    ) {
                        Ok(w) => w,
                        Err(e) => {
                            error!("backup writer failed"; "error" => ?e);
                            return tx.send((brange, Err(e))).map_err(|_| ());
                        }
                    };
                    let stat = match brange.backup_raw(&mut writer, &engine, backup_ts) {
                        Ok(s) => s,
                        Err(e) => return tx.send((brange, Err(e))).map_err(|_| ()),
                    };
                    // Save sst files to storage.
                    let files = match writer.save(&storage.storage) {
                        Ok(files) => files,
                        Err(e) => {
                            error!("backup save file failed"; "error" => ?e);
                            return tx.send((brange, Err(e))).map_err(|_| ());
                        }
                    };
                    let _ = tx.send((brange, Ok((files, stat)))).map_err(|_| ());
                } else {
                    let key = brange.start_key.clone().and_then(|k| {
                        // use start_key sha256 instead of start_key to avoid file name too long os error
                        tikv_util::file::sha256(&k.into_raw().unwrap())
                            .ok()
                            .map(|b| hex::encode(b))
                    });

                    let name = backup_file_name(store_id, &brange.region, key);
                    let mut writer =
                        match BackupWriter::new(db.clone(), &name, storage.limiter.clone()) {
                            Ok(w) => w,
                            Err(e) => {
                                error!("backup writer failed"; "error" => ?e);
                                return tx.send((brange, Err(e))).map_err(|_| ());
                            }
                        };
                    let stat = match brange.backup(&mut writer, &engine, backup_ts, start_ts) {
                        Ok(s) => s,
                        Err(e) => return tx.send((brange, Err(e))).map_err(|_| ()),
                    };
                    // Save sst files to storage.
                    let files = match writer.save(&storage.storage) {
                        Ok(files) => files,
                        Err(e) => {
                            error!("backup save file failed"; "error" => ?e);
                            return tx.send((brange, Err(e))).map_err(|_| ());
                        }
                    };
                    let _ = tx.send((brange, Ok((files, stat)))).map_err(|_| ());
                }
            }
        }));
    }

    pub fn handle_backup_task(&self, task: Task) {
        let start = Instant::now();
        let start_key = if task.start_key.is_empty() {
            None
        } else {
            if task.is_raw_kv {
                Some(Key::from_encoded(task.start_key))
            } else {
                Some(Key::from_raw(&task.start_key.clone()))
            }
        };
        let end_key = if task.end_key.is_empty() {
            None
        } else {
            if task.is_raw_kv {
                Some(Key::from_encoded(task.end_key))
            } else {
                Some(Key::from_raw(&task.end_key.clone()))
            }
        };

        let (res_tx, res_rx) = mpsc::channel();
        let prs = Arc::new(Mutex::new(Progress::new(
            self.store_id,
            start_key,
            end_key,
            self.region_info.clone(),
            task.is_raw_kv,
            task.cf,
        )));
        let concurrency = cmp::max(1, task.concurrency) as usize;
        self.pool.borrow_mut().adjust_with(concurrency);
        for _ in 0..concurrency {
            self.spawn_backup_worker(
                prs.clone(),
                task.start_ts,
                task.end_ts,
                task.storage.clone(),
                res_tx.clone(),
                task.cancel.clone(),
            );
        }

        // Drop the extra sender so that for loop does not hang up.
        drop(res_tx);
        let mut summary = Statistics::default();
        let resp = task.resp;
        for (brange, res) in res_rx {
            let start_key = if task.is_raw_kv {
                brange.start_key.map_or_else(|| vec![], |k| k.into_encoded())
            } else {
                brange.start_key.map_or_else(|| vec![], |k| k.into_raw().unwrap())
            };
            let end_key = if task.is_raw_kv {
                brange.end_key.map_or_else(|| vec![], |k| k.into_encoded())
            } else {
                brange.end_key.map_or_else(|| vec![], |k| k.into_raw().unwrap())
            };
            let mut response = BackupResponse::default();
            match res {
                Ok((mut files, stat)) => {
                    debug!("backup region finish";
                        "region" => ?brange.region,
                        "start_key" => hex::encode_upper(&start_key),
                        "end_key" => hex::encode_upper(&end_key),
                        "details" => ?stat);
                    summary.add(&stat);
                    // Fill key range and ts.
                    for file in files.iter_mut() {
                        file.set_start_key(start_key.clone());
                        file.set_end_key(end_key.clone());
                        file.set_start_version(task.start_ts.into_inner());
                        file.set_end_version(task.end_ts.into_inner());
                    }
                    response.set_files(files.into());
                }
                Err(e) => {
                    error!("backup region failed";
                        "region" => ?brange.region,
                        "start_key" => hex::encode_upper(response.get_start_key()),
                        "end_key" => hex::encode_upper(response.get_end_key()),
                        "error" => ?e);
                    response.set_error(e.into());
                }
            }
            response.set_start_key(start_key);
            response.set_end_key(end_key);
            if let Err(e) = resp.unbounded_send(response) {
                error!("backup failed to send response"; "error" => ?e);
                break;
            }
        }
        let duration = start.elapsed();
        BACKUP_REQUEST_HISTOGRAM.observe(duration.as_secs_f64());
        info!("backup finished";
            "take" => ?duration,
            "summary" => ?summary);
    }
}

impl<E: Engine, R: RegionInfoProvider> Runnable<Task> for Endpoint<E, R> {
    fn run(&mut self, task: Task) {
        if task.has_canceled() {
            warn!("backup task has canceled"; "task" => %task);
            return;
        }
        info!("run backup task"; "task" => %task);
        self.handle_backup_task(task);
        self.pool.borrow_mut().heartbeat();
    }
}

impl<E: Engine, R: RegionInfoProvider> RunnableWithTimer<Task, ()> for Endpoint<E, R> {
    fn on_timeout(&mut self, timer: &mut Timer<()>, _: ()) {
        let pool_idle_duration = Duration::from_millis(self.pool_idle_threshold);
        self.pool
            .borrow_mut()
            .check_active(pool_idle_duration.clone());
        timer.add_task(pool_idle_duration, ());
    }
}

/// Get the min end key from the given `end_key` and `Region`'s end key.
fn get_min_end_key(end_key: Option<&Key>, region: &Region) -> Option<Key> {
    let region_end = if region.get_end_key().is_empty() {
        None
    } else {
        Some(Key::from_encoded_slice(region.get_end_key()))
    };
    if region.get_end_key().is_empty() {
        end_key.cloned()
    } else if end_key.is_none() {
        region_end
    } else {
        let end_slice = end_key.as_ref().unwrap().as_encoded().as_slice();
        if end_slice < region.get_end_key() {
            end_key.cloned()
        } else {
            region_end
        }
    }
}

/// Get the max start key from the given `start_key` and `Region`'s start key.
fn get_max_start_key(start_key: Option<&Key>, region: &Region) -> Option<Key> {
    let region_start = if region.get_start_key().is_empty() {
        None
    } else {
        Some(Key::from_encoded_slice(region.get_start_key()))
    };
    if start_key.is_none() {
        region_start
    } else {
        let start_slice = start_key.as_ref().unwrap().as_encoded().as_slice();
        if start_slice < region.get_start_key() {
            region_start
        } else {
            start_key.cloned()
        }
    }
}

/// Construct an backup file name based on the given store id and region.
/// A name consists with three parts: store id, region_id and a epoch version.
fn backup_file_name(store_id: u64, region: &Region, key: Option<String>) -> String {
    match key {
        Some(k) => format!(
            "{}_{}_{}_{}",
            store_id,
            region.get_id(),
            region.get_region_epoch().get_version(),
            k
        ),
        None => format!(
            "{}_{}_{}",
            store_id,
            region.get_id(),
            region.get_region_epoch().get_version()
        ),
    }
}
pub fn rawkv_cf(cfname: &str) -> Result<CfName> {
    if cfname.is_empty() {
        return Ok(CF_DEFAULT);
    }
    for c in DATA_CFS {
        if cfname == *c {
            return Ok(c);
        }
    }
    let mut info = String::from("invalid cf name ");
    info.push_str(cfname);
    Err(errors::Error::Storage(<StorageError>::from(
        StorageErrorInner::InvalidCf(info),
    )))
}

#[cfg(test)]
pub mod tests {
    use super::*;
    use external_storage::{make_local_backend, make_noop_backend, LocalStorage};
    use futures::{self, Future, Stream};
    use kvproto::metapb;
    use rand;
    use std::thread;
    use tempfile::TempDir;
    use tikv::raftstore::coprocessor::RegionCollector;
    use tikv::raftstore::coprocessor::SeekRegionCallback;
    use tikv::raftstore::store::util::new_peer;
    use tikv::storage::kv::Result as EngineResult;
    use tikv::storage::mvcc::tests::*;
    use tikv::storage::{RocksEngine, TestEngineBuilder};
    use tikv_util::time::Instant;
    use txn_types::SHORT_VALUE_MAX_LEN;

    #[derive(Clone)]
    pub struct MockRegionInfoProvider {
        regions: Arc<Mutex<RegionCollector>>,
        cancel: Option<Arc<AtomicBool>>,
    }
    impl MockRegionInfoProvider {
        pub fn new() -> Self {
            MockRegionInfoProvider {
                regions: Arc::new(Mutex::new(RegionCollector::new())),
                cancel: None,
            }
        }
        pub fn set_regions(&self, regions: Vec<(Vec<u8>, Vec<u8>, u64)>) {
            let mut map = self.regions.lock().unwrap();
            for (mut start_key, mut end_key, id) in regions {
                if !start_key.is_empty() {
                    start_key = Key::from_raw(&start_key).into_encoded();
                }
                if !end_key.is_empty() {
                    end_key = Key::from_raw(&end_key).into_encoded();
                }
                let mut r = metapb::Region::default();
                r.set_id(id);
                r.set_start_key(start_key.clone());
                r.set_end_key(end_key);
                r.mut_peers().push(new_peer(1, 1));
                map.create_region(r, StateRole::Leader);
            }
        }
        fn canecl_on_seek(&mut self, cancel: Arc<AtomicBool>) {
            self.cancel = Some(cancel);
        }
    }
    impl RegionInfoProvider for MockRegionInfoProvider {
        fn seek_region(&self, from: &[u8], callback: SeekRegionCallback) -> EngineResult<()> {
            let from = from.to_vec();
            let regions = self.regions.lock().unwrap();
            if let Some(c) = self.cancel.as_ref() {
                c.store(true, Ordering::SeqCst);
            }
            regions.handle_seek_region(from, callback);
            Ok(())
        }
    }

    pub fn new_endpoint() -> (TempDir, Endpoint<RocksEngine, MockRegionInfoProvider>) {
        let temp = TempDir::new().unwrap();
        let rocks = TestEngineBuilder::new()
            .path(temp.path())
            .cfs(&[engine::CF_DEFAULT, engine::CF_LOCK, engine::CF_WRITE])
            .build()
            .unwrap();
        let db = rocks.get_rocksdb();
        (
            temp,
            Endpoint::new(1, rocks, MockRegionInfoProvider::new(), db),
        )
    }

    pub fn check_response<F>(rx: UnboundedReceiver<BackupResponse>, check: F)
    where
        F: FnOnce(Option<BackupResponse>),
    {
        let (resp, rx) = rx.into_future().wait().unwrap();
        check(resp);
        let (none, _rx) = rx.into_future().wait().unwrap();
        assert!(none.is_none(), "{:?}", none);
    }

    #[test]
    fn test_seek_range() {
        let (_tmp, endpoint) = new_endpoint();

        endpoint.region_info.set_regions(vec![
            (b"".to_vec(), b"1".to_vec(), 1),
            (b"1".to_vec(), b"2".to_vec(), 2),
            (b"3".to_vec(), b"4".to_vec(), 3),
            (b"7".to_vec(), b"9".to_vec(), 4),
            (b"9".to_vec(), b"".to_vec(), 5),
        ]);
        // Test seek backup range.
        let test_seek_backup_range =
            |start_key: &[u8], end_key: &[u8], expect: Vec<(&[u8], &[u8])>| {
                let start_key = if start_key.is_empty() {
                    None
                } else {
                    Some(Key::from_raw(start_key))
                };
                let end_key = if end_key.is_empty() {
                    None
                } else {
                    Some(Key::from_raw(end_key))
                };
                let mut prs = Progress::new(
                    endpoint.store_id,
                    start_key,
                    end_key,
                    endpoint.region_info.clone(),
                    false,
                    CF_DEFAULT,
                );

                let mut ranges = Vec::with_capacity(expect.len());
                while ranges.len() != expect.len() {
                    let n = (rand::random::<usize>() % 3) + 1;
                    let mut r = prs.forward(n);
                    // The returned backup ranges should <= n
                    assert!(r.len() <= n);

                    if r.is_empty() {
                        // if return a empty vec then the progress is finished
                        assert_eq!(
                            ranges.len(),
                            expect.len(),
                            "got {:?}, expect {:?}",
                            ranges,
                            expect
                        );
                    }
                    ranges.append(&mut r);
                }

                for (a, b) in ranges.into_iter().zip(expect) {
                    assert_eq!(
                        a.start_key.map_or_else(Vec::new, |k| k.into_raw().unwrap()),
                        b.0
                    );
                    assert_eq!(
                        a.end_key.map_or_else(Vec::new, |k| k.into_raw().unwrap()),
                        b.1
                    );
                }
            };

        // Test whether responses contain correct range.
        #[allow(clippy::block_in_if_condition_stmt)]
        let test_handle_backup_task_range =
            |start_key: &[u8], end_key: &[u8], expect: Vec<(&[u8], &[u8])>| {
                let tmp = TempDir::new().unwrap();
                let ls = LocalStorage::new(tmp.path()).unwrap();
                let storage = LimitedStorage {
                    storage: Arc::new(ls) as _,
                    limiter: Limiter::new(INFINITY),
                };
                let (tx, rx) = unbounded();
                let task = Task {
                    start_key: start_key.to_vec(),
                    end_key: end_key.to_vec(),
                    start_ts: 1.into(),
                    end_ts: 1.into(),
                    resp: tx,
                    storage,
                    concurrency: 4,
                    cancel: Arc::default(),
                    is_raw_kv: false,
                    cf: CF_DEFAULT,
                };
                endpoint.handle_backup_task(task);
                let resps: Vec<_> = rx.collect().wait().unwrap();
                for a in &resps {
                    assert!(
                        expect
                            .iter()
                            .any(|b| { a.get_start_key() == b.0 && a.get_end_key() == b.1 }),
                        "{:?} {:?}",
                        resps,
                        expect
                    );
                }
                assert_eq!(resps.len(), expect.len());
            };

        // Backup range from case.0 to case.1,
        // the case.2 is the expected results.
        type Case<'a> = (&'a [u8], &'a [u8], Vec<(&'a [u8], &'a [u8])>);

        let case: Vec<Case> = vec![
            (b"", b"1", vec![(b"", b"1")]),
            (b"", b"2", vec![(b"", b"1"), (b"1", b"2")]),
            (b"1", b"2", vec![(b"1", b"2")]),
            (b"1", b"3", vec![(b"1", b"2")]),
            (b"1", b"4", vec![(b"1", b"2"), (b"3", b"4")]),
            (b"4", b"6", vec![]),
            (b"4", b"5", vec![]),
            (b"2", b"7", vec![(b"3", b"4")]),
            (b"7", b"8", vec![(b"7", b"8")]),
            (b"3", b"", vec![(b"3", b"4"), (b"7", b"9"), (b"9", b"")]),
            (b"5", b"", vec![(b"7", b"9"), (b"9", b"")]),
            (b"7", b"", vec![(b"7", b"9"), (b"9", b"")]),
            (b"8", b"91", vec![(b"8", b"9"), (b"9", b"91")]),
            (b"8", b"", vec![(b"8", b"9"), (b"9", b"")]),
            (
                b"",
                b"",
                vec![
                    (b"", b"1"),
                    (b"1", b"2"),
                    (b"3", b"4"),
                    (b"7", b"9"),
                    (b"9", b""),
                ],
            ),
        ];
        for (start_key, end_key, ranges) in case {
            test_seek_backup_range(start_key, end_key, ranges.clone());
            test_handle_backup_task_range(start_key, end_key, ranges);
        }
    }

    #[test]
    fn test_handle_backup_task() {
        let (tmp, endpoint) = new_endpoint();
        let engine = endpoint.engine.clone();

        endpoint
            .region_info
            .set_regions(vec![(b"".to_vec(), b"5".to_vec(), 1)]);

        let mut ts = TimeStamp::new(1);
        let mut alloc_ts = || *ts.incr();
        let mut backup_tss = vec![];
        // Multi-versions for key 0..9.
        for len in &[SHORT_VALUE_MAX_LEN - 1, SHORT_VALUE_MAX_LEN * 2] {
            for i in 0..10u8 {
                let start = alloc_ts();
                let commit = alloc_ts();
                let key = format!("{}", i);
                must_prewrite_put(
                    &engine,
                    key.as_bytes(),
                    &vec![i; *len],
                    key.as_bytes(),
                    start,
                );
                must_commit(&engine, key.as_bytes(), start, commit);
                backup_tss.push((alloc_ts(), len));
            }
        }

        // TODO: check key number for each snapshot.
        let limiter = Limiter::new(10.0 * 1024.0 * 1024.0 /* 10 MB/s */);
        for (ts, len) in backup_tss {
            let mut req = BackupRequest::default();
            req.set_start_key(vec![]);
            req.set_end_key(vec![b'5']);
            req.set_start_version(0);
            req.set_end_version(ts.into_inner());
            req.set_concurrency(4);
            let (tx, rx) = unbounded();
            // Empty path should return an error.
            Task::new(req.clone(), tx.clone()).unwrap_err();

            // Set an unique path to avoid AlreadyExists error.
            req.set_storage_backend(make_local_backend(&tmp.path().join(ts.to_string())));
            if len % 2 == 0 {
                req.set_rate_limit(10 * 1024 * 1024);
            }
            let (mut task, _) = Task::new(req, tx).unwrap();
            if len % 2 == 0 {
                // Make sure the rate limiter is set.
                assert!(task.storage.limiter.speed_limit().is_finite());
                // Share the same rate limiter.
                task.storage.limiter = limiter.clone();
            }
            endpoint.handle_backup_task(task);
            let (resp, rx) = rx.into_future().wait().unwrap();
            let resp = resp.unwrap();
            assert!(!resp.has_error(), "{:?}", resp);
            let file_len = if *len <= SHORT_VALUE_MAX_LEN { 1 } else { 2 };
            assert_eq!(
                resp.get_files().len(),
                file_len, /* default and write */
                "{:?}",
                resp
            );
            let (none, _rx) = rx.into_future().wait().unwrap();
            assert!(none.is_none(), "{:?}", none);
        }
    }

    #[test]
    fn test_scan_error() {
        let (tmp, endpoint) = new_endpoint();
        let engine = endpoint.engine.clone();

        endpoint
            .region_info
            .set_regions(vec![(b"".to_vec(), b"5".to_vec(), 1)]);

        let mut ts: TimeStamp = 1.into();
        let mut alloc_ts = || *ts.incr();
        let start = alloc_ts();
        let key = format!("{}", start);
        must_prewrite_put(
            &engine,
            key.as_bytes(),
            key.as_bytes(),
            key.as_bytes(),
            start,
        );

        let now = alloc_ts();
        let mut req = BackupRequest::default();
        req.set_start_key(vec![]);
        req.set_end_key(vec![b'5']);
        req.set_start_version(now.into_inner());
        req.set_end_version(now.into_inner());
        req.set_concurrency(4);
        // Set an unique path to avoid AlreadyExists error.
        req.set_storage_backend(make_local_backend(&tmp.path().join(now.to_string())));
        let (tx, rx) = unbounded();
        let (task, _) = Task::new(req.clone(), tx).unwrap();
        endpoint.handle_backup_task(task);
        check_response(rx, |resp| {
            let resp = resp.unwrap();
            assert!(resp.get_error().has_kv_error(), "{:?}", resp);
            assert!(resp.get_error().get_kv_error().has_locked(), "{:?}", resp);
            assert_eq!(resp.get_files().len(), 0, "{:?}", resp);
        });

        // Commit the perwrite.
        let commit = alloc_ts();
        must_commit(&engine, key.as_bytes(), start, commit);

        // Test whether it can correctly convert not leader to region error.
        engine.trigger_not_leader();
        let now = alloc_ts();
        req.set_start_version(now.into_inner());
        req.set_end_version(now.into_inner());
        // Set an unique path to avoid AlreadyExists error.
        req.set_storage_backend(make_local_backend(&tmp.path().join(now.to_string())));
        let (tx, rx) = unbounded();
        let (task, _) = Task::new(req, tx).unwrap();
        endpoint.handle_backup_task(task);
        check_response(rx, |resp| {
            let resp = resp.unwrap();
            assert!(resp.get_error().has_region_error(), "{:?}", resp);
            assert!(
                resp.get_error().get_region_error().has_not_leader(),
                "{:?}",
                resp
            );
        });
    }

    #[test]
    fn test_cancel() {
        let (temp, mut endpoint) = new_endpoint();
        let engine = endpoint.engine.clone();

        endpoint
            .region_info
            .set_regions(vec![(b"".to_vec(), b"5".to_vec(), 1)]);

        let mut ts: TimeStamp = 1.into();
        let mut alloc_ts = || *ts.incr();
        let start = alloc_ts();
        let key = format!("{}", start);
        must_prewrite_put(
            &engine,
            key.as_bytes(),
            key.as_bytes(),
            key.as_bytes(),
            start,
        );
        // Commit the perwrite.
        let commit = alloc_ts();
        must_commit(&engine, key.as_bytes(), start, commit);

        let now = alloc_ts();
        let mut req = BackupRequest::default();
        req.set_start_key(vec![]);
        req.set_end_key(vec![]);
        req.set_start_version(now.into_inner());
        req.set_end_version(now.into_inner());
        req.set_concurrency(4);
        req.set_storage_backend(make_local_backend(temp.path()));

        // Cancel the task before starting the task.
        let (tx, rx) = unbounded();
        let (task, cancel) = Task::new(req.clone(), tx).unwrap();
        // Cancel the task.
        cancel.store(true, Ordering::SeqCst);
        endpoint.handle_backup_task(task);
        check_response(rx, |resp| {
            assert!(resp.is_none());
        });

        // Cancel the task during backup.
        let (tx, rx) = unbounded();
        let (task, cancel) = Task::new(req, tx).unwrap();
        endpoint.region_info.canecl_on_seek(cancel);
        endpoint.handle_backup_task(task);
        check_response(rx, |resp| {
            assert!(resp.is_none());
        });
    }

    #[test]
    fn test_busy() {
        let (_tmp, endpoint) = new_endpoint();
        let engine = endpoint.engine.clone();

        endpoint
            .region_info
            .set_regions(vec![(b"".to_vec(), b"5".to_vec(), 1)]);

        let mut req = BackupRequest::default();
        req.set_start_key(vec![]);
        req.set_end_key(vec![]);
        req.set_start_version(1);
        req.set_end_version(1);
        req.set_concurrency(4);
        req.set_storage_backend(make_noop_backend());

        let (tx, rx) = unbounded();
        let (task, _) = Task::new(req, tx).unwrap();
        // Pause the engine 6 seconds to trigger Timeout error.
        // The Timeout error is translated to server is busy.
        engine.pause(Duration::from_secs(6));
        endpoint.handle_backup_task(task);
        check_response(rx, |resp| {
            let resp = resp.unwrap();
            assert!(resp.get_error().has_region_error(), "{:?}", resp);
            assert!(
                resp.get_error().get_region_error().has_server_is_busy(),
                "{:?}",
                resp
            );
        });
    }

    #[test]
    fn test_adjust_thread_pool_size() {
        let (_tmp, endpoint) = new_endpoint();
        endpoint
            .region_info
            .set_regions(vec![(b"".to_vec(), b"".to_vec(), 1)]);

        let mut req = BackupRequest::default();
        req.set_start_key(vec![]);
        req.set_end_key(vec![]);
        req.set_start_version(1);
        req.set_end_version(1);
        req.set_storage_backend(make_noop_backend());

        let (tx, _) = unbounded();

        // at lease spwan one thread
        req.set_concurrency(0);
        let (task, _) = Task::new(req.clone(), tx.clone()).unwrap();
        endpoint.handle_backup_task(task);
        assert!(endpoint.pool.borrow().size == 1);

        // expand thread pool is needed
        req.set_concurrency(15);
        let (task, _) = Task::new(req.clone(), tx.clone()).unwrap();
        endpoint.handle_backup_task(task);
        assert!(endpoint.pool.borrow().size == 15);

        // shrink thread pool only if there are too many idle threads
        req.set_concurrency(10);
        let (task, _) = Task::new(req.clone(), tx.clone()).unwrap();
        endpoint.handle_backup_task(task);
        assert!(endpoint.pool.borrow().size == 15);

        req.set_concurrency(3);
        let (task, _) = Task::new(req, tx).unwrap();
        endpoint.handle_backup_task(task);
        assert!(endpoint.pool.borrow().size == 3);
    }

    #[test]
    fn test_thread_pool_shutdown_when_idle() {
        let (_, mut endpoint) = new_endpoint();

        // set the idle threshold to 100ms
        endpoint.pool_idle_threshold = 100;
        let mut backup_timer = endpoint.new_timer();
        let endpoint = Arc::new(Mutex::new(endpoint));
        let scheduler = {
            let endpoint = endpoint.clone();
            let (tx, rx) = tikv_util::mpsc::unbounded();
            thread::spawn(move || loop {
                let tick_time = backup_timer.next_timeout().unwrap();
                let timeout = tick_time.checked_sub(Instant::now()).unwrap_or_default();
                let task = match rx.recv_timeout(timeout) {
                    Ok(Some(task)) => Some(task),
                    _ => None,
                };
                if let Some(task) = task {
                    let mut endpoint = endpoint.lock().unwrap();
                    endpoint.run(task);
                }
                endpoint.lock().unwrap().on_timeout(&mut backup_timer, ());
            });
            tx
        };

        let mut req = BackupRequest::default();
        req.set_start_key(vec![]);
        req.set_end_key(vec![]);
        req.set_start_version(1);
        req.set_end_version(1);
        req.set_concurrency(10);
        req.set_storage_backend(make_noop_backend());

        let (tx, _) = futures::sync::mpsc::unbounded();
        let (task, _) = Task::new(req, tx).unwrap();

        // if not task arrive after create the thread pool is empty
        assert_eq!(endpoint.lock().unwrap().pool.borrow().size, 0);

        scheduler.send(Some(task)).unwrap();
        // wait the task send to worker
        thread::sleep(Duration::from_millis(10));
        assert_eq!(endpoint.lock().unwrap().pool.borrow().size, 10);

        // thread pool not yet shutdown
        thread::sleep(Duration::from_millis(50));
        assert_eq!(endpoint.lock().unwrap().pool.borrow().size, 10);

        // thread pool shutdown if not task arrive for 100ms
        thread::sleep(Duration::from_millis(50));
        assert_eq!(endpoint.lock().unwrap().pool.borrow().size, 0);
    }
    // TODO: region err in txn(engine(request))
}<|MERGE_RESOLUTION|>--- conflicted
+++ resolved
@@ -1,10 +1,5 @@
 // Copyright 2019 TiKV Project Authors. Licensed under Apache-2.0.
 
-<<<<<<< HEAD
-use engine::{CfName, IterOption, CF_DEFAULT, DATA_CFS, DATA_KEY_PREFIX_LEN, DB};
-use engine_rocks::RocksIOLimiter;
-use engine_traits::IOLimiter;
-=======
 use std::cell::RefCell;
 use std::cmp;
 use std::f64::INFINITY;
@@ -13,8 +8,7 @@
 use std::sync::*;
 use std::time::*;
 
-use engine::DB;
->>>>>>> a9be441b
+use engine::{CfName, IterOption, CF_DEFAULT, DATA_CFS, DATA_KEY_PREFIX_LEN, DB};
 use external_storage::*;
 use futures::lazy;
 use futures::prelude::Future;
@@ -23,21 +17,11 @@
 use kvproto::kvrpcpb::{Context, IsolationLevel};
 use kvproto::metapb::*;
 use raft::StateRole;
-use std::cell::RefCell;
-use std::cmp;
-use std::fmt;
-use std::sync::atomic::*;
-use std::sync::*;
-use std::time::*;
 use tikv::raftstore::store::util::find_peer;
 use tikv::storage::kv::{Engine, RegionInfoProvider, ScanMode, Snapshot};
 use tikv::storage::txn::{EntryBatch, SnapshotStore, TxnEntryScanner, TxnEntryStore};
 use tikv::storage::Statistics;
-<<<<<<< HEAD
-use tikv::storage::{Error as StorageError, ErrorInner as StorageErrorInner};
-=======
 use tikv_util::time::Limiter;
->>>>>>> a9be441b
 use tikv_util::timer::Timer;
 use tikv_util::worker::{Runnable, RunnableWithTimer};
 use tokio_threadpool::{Builder as ThreadPoolBuilder, ThreadPool};
@@ -604,14 +588,20 @@
         let resp = task.resp;
         for (brange, res) in res_rx {
             let start_key = if task.is_raw_kv {
-                brange.start_key.map_or_else(|| vec![], |k| k.into_encoded())
+                brange
+                    .start_key
+                    .map_or_else(|| vec![], |k| k.into_encoded())
             } else {
-                brange.start_key.map_or_else(|| vec![], |k| k.into_raw().unwrap())
+                brange
+                    .start_key
+                    .map_or_else(|| vec![], |k| k.into_raw().unwrap())
             };
             let end_key = if task.is_raw_kv {
                 brange.end_key.map_or_else(|| vec![], |k| k.into_encoded())
             } else {
-                brange.end_key.map_or_else(|| vec![], |k| k.into_raw().unwrap())
+                brange
+                    .end_key
+                    .map_or_else(|| vec![], |k| k.into_raw().unwrap())
             };
             let mut response = BackupResponse::default();
             match res {
